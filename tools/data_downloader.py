--- conflicted
+++ resolved
@@ -188,20 +188,12 @@
         if item.endswith('tar.gz') or item.endswith('tgz'):
             print(f'Extracting {item}')
             with tarfile.open(os.path.join(path, item)) as tar:
-<<<<<<< HEAD
-                tar.extractall(os.path.join(destfolder, item[0:item.find('.')]))
-        else:
-            if not os.path.isdir(destfolder):
-                os.makedirs(destfolder)
-            shutil.copy2(os.path.join(path, item), os.path.join(destfolder, item))
-=======
                 tar.extractall(os.path.join(destfolder, item[:item.find('.')]))
         else:
             if not os.path.isdir(destfolder):
                 os.makedirs(destfolder)
             shutil.copy2(os.path.join(path, item),
                          os.path.join(destfolder, item))
->>>>>>> 0d80e530
     flatten_folders(destfolder)
 
 
@@ -211,11 +203,7 @@
     Args:
         path: the top folder in which the subfolders should be normalized.
     """
-<<<<<<< HEAD
-    if(os.path.isdir(path)):
-=======
     if os.path.isdir(path):
->>>>>>> 0d80e530
         for item in os.listdir(path):
             for root, dirs, files in os.walk(os.path.join(path, item)):
                 if len(dirs) > 0:
@@ -225,12 +213,8 @@
                             dest = os.path.join(root)
                             source = os.path.join(root, subdir, f)
                             if os.path.isdir(source):
-<<<<<<< HEAD
-                                files2 = os.listdir(os.path.join(path, item, subdir, f))
-=======
                                 files2 = os.listdir(
                                     os.path.join(path, item, subdir, f))
->>>>>>> 0d80e530
                                 for f2 in files2:
                                     dest = os.path.join(root)
                                     source = os.path.join(root, subdir, f, f2)
